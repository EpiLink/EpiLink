<template>
    <div id="auth">
        <transition name="fade" mode="out-in">
            <div id="waiting" class="auth-dialog" v-if="!fetching" :key="0">
                <h1 class="title" v-html="$t('auth.waiting.title')" />
                <span class="subtitle" v-html="$t('auth.waiting.description')" />

                <link-loading />
            </div>

            <div id="fetching" class="auth-dialog" v-if="fetching" :key="1">
                <h1 class="title" v-html="$t('auth.fetching.title')" />
                <span class="subtitle" v-html="$t('auth.fetching.description')" />

                <link-loading />
            </div>
        </transition>
    </div>
</template>

<script>
    import { getRedirectURI } from '../api';
    import LinkLoading        from '../components/Loading';

    export default {
        name: 'link-auth',
        components: { LinkLoading },

        mounted() {
            // TODO: Handle refusal

            window.addEventListener('message', this.onMessage);
            this.closeListener = setInterval(() => {
                const popup = this.$store.state.popup;
                if (popup && popup.closed) {
                    this.onDestroy();

                    setTimeout(() => {
                        if (!this.done) {
                            this.$router.push({ name: this.$route.params.service === 'discord' ? 'home' : 'microsoft' });
                        }
                    }, 150);
                }
            }, 200);
        },
        beforeDestroy() {
            this.onDestroy();
            this.$store.commit('closePopup');
        },
        data() {
            return {
                closeListener: null,
                fetching: false
            }
        },
        methods: {
            onMessage(msg) {
                if (msg.origin !== window.origin || this.done) {
                    return;
                }

                if (msg.data.code) {
                    this.fetching = true;
                    this.onDestroy();

<<<<<<< HEAD
                    this.contentSeen = false;

                    setTimeout(() => {
                        this.contentSeen = true;
                        this.doneWithAnimation = true;
                    }, 200);

=======
>>>>>>> 15b0825d
                    const service = this.$route.params.service;
                    console.log(`Received code for service ${service}`);

                    this.$store.dispatch('postCode', {
                        service: service === 'microsoft' ? 'msft' : 'discord',
                        code: msg.data.code,
                        uri: getRedirectURI(service)
                    }).then(() => {
                        let route = 'profile';
                        if (this.$store.state.user.temp) {
                            route = service === 'discord' ? 'microsoft' : 'settings';
                        }

                        setTimeout(() => {
                            this.$router.push({ name: route });
                        }, 250);
                    });
                }
            },
            onDestroy() {
                window.removeEventListener('message', this.onMessage);
                clearInterval(this.closeListener);
            }
        }
    }
</script>

<style lang="scss" scoped>
    #auth, .auth-dialog {
        display: flex;
        justify-content: center;
    }

    .auth-dialog {
        flex-direction: column;
        align-items: center;
    }

    .title {
        margin: 0;
        padding: 0;

        font-size: 48px;
    }

    .subtitle {
        margin-top: 35px;
        font-size: 17px;
    }

    .loading {
        margin-top: 65px;
    }
</style><|MERGE_RESOLUTION|>--- conflicted
+++ resolved
@@ -63,16 +63,6 @@
                     this.fetching = true;
                     this.onDestroy();
 
-<<<<<<< HEAD
-                    this.contentSeen = false;
-
-                    setTimeout(() => {
-                        this.contentSeen = true;
-                        this.doneWithAnimation = true;
-                    }, 200);
-
-=======
->>>>>>> 15b0825d
                     const service = this.$route.params.service;
                     console.log(`Received code for service ${service}`);
 
