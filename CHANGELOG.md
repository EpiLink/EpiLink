# Changelog

All notable changes to this project will be documented in this file.

The format is based on [Keep a Changelog](https://keepachangelog.com/en/1.0.0/), and this project adheres to [Semantic Versioning](https://semver.org/spec/v2.0.0.html).

## [Unreleased] (0.7.0)

⚠️ You may need to delete cached rulebooks. They will be regenerated on the next startup.

### Added

* Added new `httpGet` utility functions ([#241](https://github.com/EpiLink/EpiLink/pull/241))
* Added a Swagger document in the documentation ([#256](https://github.com/EpiLink/EpiLink/pull/256))
* Added a simple notice in `.hasFrontend` file telling people to not remove it ([#280](https://github.com/EpiLink/EpiLink/pull/280))
* Added a new `count` command that counts the number of users that correspond to a target ([#286](https://github.com/EpiLink/EpiLink/pull/286))
* Added information in the documentation on guest accounts on Microsoft tenants and a hint for troubleshooting permission issues ([#290](https://github.com/EpiLink/EpiLink/pull/290))
* Added the ability to change the host address the server is bound to in the configuration file ([#290](https://github.com/EpiLink/EpiLink/pull/290))
* Added a searchbar on the documentation website ([#315](https://github.com/EpiLink/EpiLink/pull/315))
* The following are internal changes that are worth mentioning but do not impact the feature set:
  * Added the [Gradle wrapper validation action](https://github.com/gradle/wrapper-validation-action) ([#315](https://github.com/EpiLink/EpiLink/pull/315))

### Changed

* **BREAKING CHANGE** Changed the way custom roles are triggered ([#253](https://github.com/EpiLink/EpiLink/pull/241))
  * The `roles` in the Discord config have been deleted
  * A new `requires` field should be configured for each server instead
* Updated to Java 17 ([#315](https://github.com/EpiLink/EpiLink/pull/315))
* Updated to Kotlin 1.6 ([#315](https://github.com/EpiLink/EpiLink/pull/315))
* `httpGet` utility functions now have eager authentication on by default ([#241](https://github.com/EpiLink/EpiLink/pull/241))
* Dependencies versions bumped ([#277](https://github.com/EpiLink/EpiLink/pull/277), [#280](https://github.com/EpiLink/EpiLink/pull/280) and [#287](https://github.com/EpiLink/EpiLink/pull/287))
* Updated the Discord logo and color ([#283](https://github.com/EpiLink/EpiLink/pull/283))
<<<<<<< HEAD
=======
* Migrated front-end to Vue 3 ([#316](https://github.com/EpiLink/EpiLink/pull/316))

>>>>>>> 74e02253
* The following are worth mentioning, though they are internal changes that don't impact the actual feature set. ([#280](https://github.com/EpiLink/EpiLink/pull/280)) 
  * The CI is now more thorough in order to improve our release quality.
  * The front-end is now bundled as a separate JAR that is *then* integrated as a regular library in the back-end. This significantly simplifies the `withFrontend` variant build.
  * Let Gradle automatically replace the correct version string in the docs via a simple template.
  * Also used Gradle's `layout` feature to avoid hard-coding build paths.
  * Renamed internal classes to remove the "Link" prefix ([#289](https://github.com/EpiLink/EpiLink/pull/289))
  * Added the `detekt` tool in the build process and fixed the internal issues it found ([#299](https://github.com/EpiLink/EpiLink/pull/299))
  * Now using Gradle's version catalog feature for dependency management ([#303](https://github.com/EpiLink/EpiLink/pull/303))
  * Now using `-Werror` in Kotlin's compilation options ([#303](https://github.com/EpiLink/EpiLink/pull/303))
  * Switch to the Temurin JDK for CI builds (version 17) ([#315](https://github.com/EpiLink/EpiLink/pull/315))
  * Revamped Gradle setup ([#315](https://github.com/EpiLink/EpiLink/pull/315))
  * Updated CI actions ([#315](https://github.com/EpiLink/EpiLink/pull/315))

## [0.6.2] - 2021-04-14

### Changed

* Dependencies updated for both frontend and backend ([#264](https://github.com/EpiLink/EpiLink/pull/264))
* Improved httpGetJson to improve authentication and permit custom return types ([#264](https://github.com/EpiLink/EpiLink/pull/264))

### Deprecated

* Deprecated the old httpGetJson method, which has to be replaced by the new ones ([#264](https://github.com/EpiLink/EpiLink/pull/264))

### Fixed

* Fixed an issue where Ktor would cut a response if too long, causing crashes on the id access logs (profile page) ([#264](https://github.com/EpiLink/EpiLink/pull/264))
* Fixed an issue where Logback would cause a stack overflow during a cyclic exception stack trace logging ([#264](https://github.com/EpiLink/EpiLink/pull/264))
* Fixed an issue where httpGetJson calls by rulebooks would cause thread leaking ([#262](https://github.com/EpiLink/EpiLink/issues/262))
* Increased login popup windows so that the Discord QR code can be displayed ([#250](https://github.com/EpiLink/EpiLink/issues/250))

## [0.6.1] - 2020-09-13

Although there is a number of additions that would theoretically count as a minor update, these are very minimal and invisible to all users except maintainers, and do not break anything.

### Added

* Added rate limiting profiles ([#105](https://github.com/EpiLink/EpiLink/issues/105))
* The Discord bot now adds reactions to messages after a role update is done ([#236](https://github.com/EpiLink/EpiLink/issues/236))
* Added an admin badge on the user profile page if the user is privileged ([#237](https://github.com/EpiLink/EpiLink/issues/237))
* Added information on user endpoint on whether the user is privileged or not ([#237](https://github.com/EpiLink/EpiLink/issues/237))

### Fixed

* Fixed long usernames "pushing" UI elements to the right or going out of frame in the user pages ([#237](https://github.com/EpiLink/EpiLink/issues/237))
* Bypass sticky rules in case of a ban ([#105](https://github.com/EpiLink/EpiLink/issues/235))
* Fully fix all SQLite related errors ([#237](https://github.com/EpiLink/EpiLink/issues/237))

## [0.6.0] - 2020-09-10

### Added

* Added the ability to disable admin endpoints ([#227](https://github.com/EpiLink/EpiLink/issues/227))
* Added sticky roles ([#228](https://github.com/EpiLink/EpiLink/issues/228))
* Added an initial logging entry that contains the version. ([#230](https://github.com/EpiLink/EpiLink/issues/230))
* Added half of the Identity Provider ID Hash's hex representation to the "already linked" error message. ([#226](https://github.com/EpiLink/EpiLink/issues/226))
* Added an administration endpoint for deleting users ([#220](https://github.com/EpiLink/EpiLink/issues/220) / [#7](https://github.com/EpiLink/EpiLink/issues/7))
* Added a configurable cooldown for identity removal ([#169](https://github.com/EpiLink/EpiLink/issues/169))
* Added a search endpoint ([#229](https://github.com/EpiLink/EpiLink/pull/229))

### Changed

* Dependencies updated ([#221](https://github.com/EpiLink/EpiLink/issues/221))
* Slight adjustments to the GDPR report ([#229](https://github.com/EpiLink/EpiLink/issues/229))

### Fixed

* Fix rulebooks failing silently if an exception was thrown during initial execution ([#232](https://github.com/EpiLink/EpiLink/issues/232))
* Fix potential database locking issues for SQLite ([#229](https://github.com/EpiLink/EpiLink/pull/229))
* Fixed avatar-less users icons on the front-end ([#222](https://github.com/EpiLink/EpiLink/issues/222))
* Fixed the maintenance front-end message not working on Chromium (or at least Edge Chromium) ([#225](https://github.com/EpiLink/EpiLink/issues/225))

## [0.5.1] - 2020-08-11

### Fixed

* Fixed issues with Discord messages ([#217](https://github.com/EpiLink/EpiLink/pull/217), [#218](https://github.com/EpiLink/EpiLink/pull/218))
* Fixed an i18n issue on the front-end ([#216](https://github.com/EpiLink/EpiLink/pull/216)) 

## [0.5.0] - 2020-08-10

### Added

* Added compatibility with any OpenID Connect compatible service ([#214](https://github.com/EpiLink/EpiLink/pull/214))
  * **BREAKING CHANGE:** If you were using EpiLink before this version, you must add an `idProvider` section in your configuration file and **enable the Microsoft backwards compatibility option.** See the docs for more details.
* Added an asset system ([#214](https://github.com/EpiLink/EpiLink/pull/214))
  * **BREAKING CHANGE:** If you still want to an URL, replace the URL string with `{ url: "your_url" }`
* Added a background ([#214](https://github.com/EpiLink/EpiLink/pull/214))
* Added I18n support on the back-end, including Discord I18n with the `e!lang` command. ([#204](https://github.com/EpiLink/EpiLink/pull/204))
* Added the `_notIdentified` EpiLink role. You can now attribute roles to users who are registered but do not have their identity stored in the database. ([#211](https://github.com/EpiLink/EpiLink/pull/211))

### Changed

* Made some startup steps asynchronous for better startup speed ([#214](https://github.com/EpiLink/EpiLink/pull/214))
* The tab icon now shows the instance's icon instead of the EpiLink icon ([#203](https://github.com/EpiLink/EpiLink/pull/203))
* Reworked some Discord embeds
* Updated dependencies and Discord4J ([#212](https://github.com/EpiLink/EpiLink/pull/212))
    * **BREAKING CHANGE:** Some color names no longer work properly because we are now parsing Discord4J color names instead of Java AWT color names. Use the Discord4J color names or use hexadecimal color values directly (`#123abc`)

### Fixed

* Fixed a front-end popup bug on Safari
* Use the new `discord.com` URLs instead of `discordapp.com` (except for the CDN URLs) ([#208](https://github.com/EpiLink/EpiLink/issues/208))

## [0.4.0] - 2020-07-08

### Added

* Added Discord commands ([#178](https://github.com/EpiLink/EpiLink/pull/178))
* Added the Interactive Rule Tester (IRT) ([#191](https://github.com/EpiLink/EpiLink/pull/191))
* Added Rulebook caching ([#195](https://github.com/EpiLink/EpiLink/pull/195))

### Changed

* Moved rulebook settings to the root section instead of the Discord section ([#193](https://github.com/EpiLink/EpiLink/pull/193))
    * **BREAKING CHANGE:** Move `rulebook` and `rulebookFile` options out of the Discord section. You can place it anywhere "in the root" (i.e. at the same level as the `redis` or `db` option)
* Updated back-end dependencies
* Use Discord bot assets from the master branch instead of the dev one ([#182](https://github.com/EpiLink/EpiLink/pull/182))
* Changed the rate-limited message for a clearer one ([#188](https://github.com/EpiLink/EpiLink/issues/188))
* Expanded the ToS and Privacy Policy pages to improve the PDF readability ([#198](https://github.com/EpiLink/EpiLink/pull/198))
* Added meta description and robots.txt file ([#198](https://github.com/EpiLink/EpiLink/pull/198))
* Improved and translated common error messages ([#198](https://github.com/EpiLink/EpiLink/pull/198))
* The `/api/v1/admin/gdprreport` is now a POST instead of a GET ([#196](https://github.com/EpiLink/EpiLink/issues/196))

### Fixed

* Fixed the GitHub links pointing to the previous (internal) repository, Litarvan/EpiLink, point to EpiLink/EpiLink instead.
* Fixed the "Download this PDF file" not working because of ad-blockers. Serve the real URL instead of the pre-loaded blob. ([#190](https://github.com/EpiLink/EpiLink/issues/190))

## [0.3.1] - 2020-06-29

### Changed

* Improved the profile page layout on small screens

### Fixed

* Fixed iOS layout glitch on the settings page

## [0.3.0] - 2020-06-29

### Added

* Added PDF support for ToS and Privacy Policy documents ([#175](https://github.com/EpiLink/EpiLink/pull/175))
* Added GDPR report generation ([#173](https://github.com/EpiLink/EpiLink/pull/173))
* Added ban notifications ([#168](https://github.com/EpiLink/EpiLink/pull/168))
* Added administration endpoints (and its documentation) ([#161](https://github.com/EpiLink/EpiLink/pull/161))
* Added banning abilities ([#161](https://github.com/EpiLink/EpiLink/pull/161))
    * **BREAKING CHANGE:** The Bans table of the database was improved significantly in a non-backwards-compatible way: delete it (you could not ban people before anyways) and EpiLink will re-create it for you.
    * Note: While banning logic has been in place for a while, there was no way of creating or revoking a ban. This adds banning and revoking abilities.
* Added manual ID access ([#161](https://github.com/EpiLink/EpiLink/pull/161))
* Added retrieving additional information about users ([#161](https://github.com/EpiLink/EpiLink/pull/161))
* Added full mobile / small screens support ([#180](https://github.com/EpiLink/EpiLink/pull/180))
* On meta text pages, the back button now works when accessing the page by its URL ([#170](https://github.com/EpiLink/EpiLink/issues/170))

### Changed

* Updated the logo ([#181](https://github.com/EpiLink/EpiLink/pull/181))
* Use logos from the GitHub repository instead of Discord's CDN in embeds ([#167](https://github.com/EpiLink/EpiLink/pull/167))
* Refactored `LinkServerDatabase` so much that it doesn't exist anymore ([#165](https://github.com/EpiLink/EpiLink/pull/165))
* Refactored the back-end APIs ([#161](https://github.com/EpiLink/EpiLink/pull/161))

### Removed

* Removed rate limiting code from this codebase. It is known available as a separate, reusable library, [ktor-rate-limit](https://github.com/utybo/ktor-rate-limit). ([#172](https://github.com/EpiLink/EpiLink/pull/172))

### Fixed

* Fixed the ToS being served on both ToS and PP pages ([#175](https://github.com/EpiLink/EpiLink/pull/175))
* Reduced the amount of calls to `getUser`, resulting in better performance with fewer calls to the DB ([#165](https://github.com/EpiLink/EpiLink/pull/165)).
* Re-added the server(s) name(s) in the "could not authenticate you" Discord embed ([#161](https://github.com/EpiLink/EpiLink/pull/161))
* Fixed an extra newline in an embed ([#161](https://github.com/EpiLink/EpiLink/pull/161))
* Fixed some Discord crashes called by the client deciding that it does not want to exist ([#161](https://github.com/EpiLink/EpiLink/pull/161)) 

## [0.2.0] - 2020-05-05

### Added

* Added an error for when the `frontendUrl` configuration property does not have a trailing slash ([150](https://github.com/EpiLink/EpiLink/pull/150))
* Added the "Instance" page on the front-end ([#148](https://github.com/EpiLink/EpiLink/issues/148))
* Added maintainer information in the back-end configuration + endpoints ([#148](https://github.com/EpiLink/EpiLink/issues/148))
* Added a back arrow button on the meta text pages ([#141](https://github.com/EpiLink/EpiLink/issues/141))
* Added a [documentation site](https://epilink.zoroark.guru) ([#142](https://github.com/EpiLink/EpiLink/issues/142))
* Added the logo configured on the back-end to the front-end ([#146](https://github.com/EpiLink/EpiLink/issues/146))
* Rule caching added: rules' outputs can now be cached to avoid calling a rule again and again ([#135](https://github.com/EpiLink/EpiLink/issues/135))
    * **NOTE:** `_INDEX_` is now a reserved rule name
* You can now run EpiLink with `DEBUG` output by using the `-v` command-line argument ([#135](https://github.com/EpiLink/EpiLink/issues/135)) 
* EpiLink now shows how much time some services took to be launched ([#135](https://github.com/EpiLink/EpiLink/issues/135))
* Added more helpers for manipulating received objects in rulebooks (and documented networking capabilities) ([#132](https://github.com/EpiLink/EpiLink/issues/132))
* Added the home page in the footer navigation ([#123](https://github.com/EpiLink/EpiLink/issues/123))
* Added a [Docker image](https://hub.docker.com/r/litarvan/epilink) 

### Changed

* Moved `LICENSE_HEADER` to `LHEADER` ([#144](https://github.com/EpiLink/EpiLink/issues/144))
* Changed some front-end logging to be `TRACE` instead of `DEBUG` to reduce verbosity ([#140](https://github.com/EpiLink/EpiLink/issues/140))
* Changed the internal management of cache-related utilities, now using a unified interface for generating session management and rule caching objects ([#135](https://github.com/EpiLink/EpiLink/issues/135))
* Refactored the role management code for better readability ([#135](https://github.com/EpiLink/EpiLink/issues/135))
* Changed the way EpiLink launches initial services ([#135](https://github.com/EpiLink/EpiLink/issues/135))
* Rounded the favicon ([#126](https://github.com/EpiLink/EpiLink/issues/126))
* Reversed the order of the ID accesses on the profile page ([#129](https://github.com/EpiLink/EpiLink/issues/129))
* Removing the e-mail after registration ([#131](https://github.com/EpiLink/EpiLink/issues/131))

### Removed

* Removed the footer links for "Terms of Services" and "Privacy" ([#148](https://github.com/EpiLink/EpiLink/issues/148))
    * These are now available from the new Instance page, and are still accessible from the registration process

### Fixed

* Fixed the ordering of ID accesses on the profile page ([#141](https://github.com/EpiLink/EpiLink/issues/141))
* Properly handle exceptions in the role manager, rate limiter memory and Discord client ([#144](https://github.com/EpiLink/EpiLink/issues/144))
* Fixed the about page punctuation ([#130](https://github.com/EpiLink/EpiLink/issues/130))

## [0.1.1] - 2020-04-25

Emergency fixes.

### Added

* Added the ability to set a logo on the back-end ([#111](https://github.com/EpiLink/EpiLink/issues/111))

### Fixed

* Fixed error on back-end on invalid session ([#127](https://github.com/EpiLink/EpiLink/issues/127))
* Fixed the 'remember me' checkbox on the profile page sometimes not being selected when it should be ([#124](https://github.com/EpiLink/EpiLink/issues/124))
* Fixed CORS support on HTTPS ([#115](https://github.com/EpiLink/EpiLink/issues/115))
* Various building fixes ([#118](https://github.com/EpiLink/EpiLink/issues/118), [#110](https://github.com/EpiLink/EpiLink/issues/110))

### Removed

* Removed HTTPS redirection options ([#120](https://github.com/EpiLink/EpiLink/issues/120)). 
  * **BREAKING CHANGE:** Delete the `enableHttpsRedirect` option in your configuration file.

## [0.1.0] - 2020-04-25

Initial release. Introduces so many things it will make your eyes hurt, probably.

### Added

* Added license checking for the project ([#103](https://github.com/EpiLink/EpiLink/issues/103))
* Added profile page ([#107](https://github.com/EpiLink/EpiLink/issues/107))
* Added reverse proxy and HTTPS redirection support ([#93](https://github.com/EpiLink/EpiLink/issues/93), [#98](https://github.com/EpiLink/EpiLink/issues/98))
* Added rate-limiting ([#93](https://github.com/EpiLink/EpiLink/issues/93))
* Added relinking endpoints and front-end support ([#85](https://github.com/EpiLink/EpiLink/issues/85), [#107](https://github.com/EpiLink/EpiLink/issues/107))
* Added i18n support to the front-end ([#84](https://github.com/EpiLink/EpiLink/issues/84), [#107](https://github.com/EpiLink/EpiLink/issues/107))
* Added e-mail validation to rulebooks ([#80](https://github.com/EpiLink/EpiLink/issues/80))
* Added logging all over the place ([#74](https://github.com/EpiLink/EpiLink/issues/74))
* Added `/user` endpoints ([#60](https://github.com/EpiLink/EpiLink/issues/60), [#76](https://github.com/EpiLink/EpiLink/issues/76), [#102](https://github.com/EpiLink/EpiLink/issues/102))
* Added `/meta` endpoints ([#59](https://github.com/EpiLink/EpiLink/issues/59))
* Added testing ([#49](https://github.com/EpiLink/EpiLink/issues/49), [#79](https://github.com/EpiLink/EpiLink/issues/79))
* Added Redis server support ([#48](https://github.com/EpiLink/EpiLink/issues/48))
* Added embeds for ID access notifications and greetings message ([#44](https://github.com/EpiLink/EpiLink/issues/44))
* Added proper error-handling ([#36](https://github.com/EpiLink/EpiLink/issues/36), [#42](https://github.com/EpiLink/EpiLink/issues/42))
* Added automated ID access notifications ([#31](https://github.com/EpiLink/EpiLink/issues/31) but this predates that PR)
* Use dependency injection for everything via Koin ([#24](https://github.com/EpiLink/EpiLink/issues/24))
* Added the front-end ([#23](https://github.com/EpiLink/EpiLink/issues/23), [#89](https://github.com/EpiLink/EpiLink/issues/89), [#90](https://github.com/EpiLink/EpiLink/issues/90), [#91](https://github.com/EpiLink/EpiLink/issues/91), [#92](https://github.com/EpiLink/EpiLink/issues/92), )
* Added rulebooks ([#19](https://github.com/EpiLink/EpiLink/issues/19))
* Added Discord bot ([#18](https://github.com/EpiLink/EpiLink/issues/18))
* Added the maintainer guide ([#17](https://github.com/EpiLink/EpiLink/issues/17))
* Added registration on the back-end ([#16](https://github.com/EpiLink/EpiLink/issues/16))
* Added the ability for the front-end to be bundled to the back-end ([#14](https://github.com/EpiLink/EpiLink/issues/14))
* Added some documentation (all PRs, notably [#47](https://github.com/EpiLink/EpiLink/issues/47), [#77](https://github.com/EpiLink/EpiLink/issues/77), [#87](https://github.com/EpiLink/EpiLink/issues/87))
* Added the back-end API ([#13](https://github.com/EpiLink/EpiLink/issues/13)) 
* Added CLI arguments support ([#12](https://github.com/EpiLink/EpiLink/issues/12))
* Added database support ([#8](https://github.com/EpiLink/EpiLink/issues/8))
* Added Ktor server and back-end server ([#5](https://github.com/EpiLink/EpiLink/issues/5), [#13](https://github.com/EpiLink/EpiLink/issues/13))
* Added basic GitHub project management via CI and code owners ([#4](https://github.com/EpiLink/EpiLink/issues/4), [#49](https://github.com/EpiLink/EpiLink/issues/49))
* Added basic Gradle project ([#2](https://github.com/EpiLink/EpiLink/issues/2))

[Unreleased]: https://github.com/EpiLink/EpiLink/compare/v0.6.2...dev
[0.6.2]: https://github.com/EpiLink/EpiLink/releases/tag/v0.6.2
[0.6.1]: https://github.com/EpiLink/EpiLink/releases/tag/v0.6.1
[0.6.0]: https://github.com/EpiLink/EpiLink/releases/tag/v0.6.0
[0.5.1]: https://github.com/EpiLink/EpiLink/releases/tag/v0.5.1
[0.5.0]: https://github.com/EpiLink/EpiLink/releases/tag/v0.5.0
[0.4.0]: https://github.com/EpiLink/EpiLink/releases/tag/v0.4.0
[0.3.1]: https://github.com/EpiLink/EpiLink/releases/tag/v0.3.1
[0.3.0]: https://github.com/EpiLink/EpiLink/releases/tag/v0.3.0
[0.2.0]: https://github.com/EpiLink/EpiLink/releases/tag/v0.2.0
[0.1.1]: https://github.com/EpiLink/EpiLink/releases/tag/v0.1.1
[0.1.0]: https://github.com/EpiLink/EpiLink/releases/tag/v0.1<|MERGE_RESOLUTION|>--- conflicted
+++ resolved
@@ -30,12 +30,8 @@
 * `httpGet` utility functions now have eager authentication on by default ([#241](https://github.com/EpiLink/EpiLink/pull/241))
 * Dependencies versions bumped ([#277](https://github.com/EpiLink/EpiLink/pull/277), [#280](https://github.com/EpiLink/EpiLink/pull/280) and [#287](https://github.com/EpiLink/EpiLink/pull/287))
 * Updated the Discord logo and color ([#283](https://github.com/EpiLink/EpiLink/pull/283))
-<<<<<<< HEAD
-=======
 * Migrated front-end to Vue 3 ([#316](https://github.com/EpiLink/EpiLink/pull/316))
-
->>>>>>> 74e02253
-* The following are worth mentioning, though they are internal changes that don't impact the actual feature set. ([#280](https://github.com/EpiLink/EpiLink/pull/280)) 
+* The following are worth mentioning, though they are internal changes that don't impact the actual feature set. ([#280](https://github.com/EpiLink/EpiLink/pull/280))
   * The CI is now more thorough in order to improve our release quality.
   * The front-end is now bundled as a separate JAR that is *then* integrated as a regular library in the back-end. This significantly simplifies the `withFrontend` variant build.
   * Let Gradle automatically replace the correct version string in the docs via a simple template.
